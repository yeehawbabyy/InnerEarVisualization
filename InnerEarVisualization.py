--- conflicted
+++ resolved
@@ -53,11 +53,7 @@
 
     actor = vtk.vtkActor()
     actor.SetMapper(mapper)
-<<<<<<< HEAD
-    actor.GetProperty().SetColor(0, 0, 0)  # Black color
-=======
     actor.GetProperty().SetColor(255, 255, 255)
->>>>>>> c9aa339c
 
     return actor
 
@@ -108,12 +104,9 @@
             color = colors[i % len(colors)]
             actor.GetProperty().SetColor(color)
 
-<<<<<<< HEAD
-=======
             print(f"Structure: {structureName}")
             print(f"Color: {colorNames[i % len(colorNames)]}")
             print("-" * 40)
->>>>>>> c9aa339c
 
             # Set opacity as 0.1 for specific models to improve visibility
             if filename in ["Model_3_Temporal_Bone.vtk", "Model_21_Internal_Jugular_Vein.vtk", "Model_24_Internal_Carotid_Artery.vtk"]:
@@ -210,7 +203,6 @@
     """
     Adds 3D sliders to control the positions of the planes (sagittal, axial, coronal)
     """
-    axis_labels = ["Sagittal", "Axial", "Coronal"]
     sliders = []
 
     sliderLength = 75
